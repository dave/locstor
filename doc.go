// Copyright 2015 Alex Browne.  All rights reserved.
// Use of this source code is governed by the MIT
// license, which can be found in the LICENSE file.

// Package locstor provides gopherjs bindings for the localStorage API. It
// allows you to store and retrieve any arbitrary go data structure, and is
// intended to be compiled to javascript with gopherjs and run in the browser.
//
<<<<<<< HEAD
// Version 0.1.0
=======
// Version 0.2.0
>>>>>>> 39c3e7b4
//
// For the full source code, example usage, and more information visit
// https://github.com/go-humble/locstor.
package locstor<|MERGE_RESOLUTION|>--- conflicted
+++ resolved
@@ -6,11 +6,7 @@
 // allows you to store and retrieve any arbitrary go data structure, and is
 // intended to be compiled to javascript with gopherjs and run in the browser.
 //
-<<<<<<< HEAD
-// Version 0.1.0
-=======
 // Version 0.2.0
->>>>>>> 39c3e7b4
 //
 // For the full source code, example usage, and more information visit
 // https://github.com/go-humble/locstor.
